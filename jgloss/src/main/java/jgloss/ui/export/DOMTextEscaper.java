/*
 * Copyright (C) 2003-2004 Michael Koch (tensberg@gmx.net)
 *
 * This file is part of JGloss.
 *
 * JGloss is free software; you can redistribute it and/or modify
 * it under the terms of the GNU General Public License as published by
 * the Free Software Foundation; either version 2 of the License, or
 * (at your option) any later version.
 *
 * JGloss is distributed in the hope that it will be useful,
 * but WITHOUT ANY WARRANTY; without even the implied warranty of
 * MERCHANTABILITY or FITNESS FOR A PARTICULAR PURPOSE.  See the
 * GNU General Public License for more details.
 *
 * You should have received a copy of the GNU General Public License
 * along with JGloss; if not, write to the Free Software
 * Foundation, Inc., 59 Temple Place, Suite 330, Boston, MA  02111-1307  USA
 *
 * $Id$
 *
 */

package jgloss.ui.export;

import java.util.logging.Level;
import java.util.logging.Logger;

import jgloss.util.Escaper;

import org.w3c.dom.Attr;
import org.w3c.dom.CharacterData;
import org.w3c.dom.DOMException;
import org.w3c.dom.Document;
import org.w3c.dom.NamedNodeMap;
import org.w3c.dom.Node;
import org.w3c.dom.NodeList;

/**
 * Apply an escaper to the text nodes of a DOM tree.
 * Currently, all <code>CharacterData</code> nodes and all attributes are escaped. This
 * may be changed later to escape only nodes known to contain document text data, not meta information.
 *
 * @author Michael Koch.
 */
class DOMTextEscaper {
<<<<<<< HEAD
	private static final Logger LOGGER = Logger.getLogger(DOMTextEscaper.class.getPackage().getName());
=======
>>>>>>> f75e542c
    private final Escaper escaper;

    DOMTextEscaper(Escaper _escaper) {
        this.escaper = _escaper;
    }

    public Document escapeTextIn( Document doc) {
        try {
            escapeNode( doc.getDocumentElement());
        } catch (DOMException ex) {
            LOGGER.log(Level.SEVERE, ex.getMessage(), ex);
        }
        return doc;
    }

    protected void escapeNode( Node node) throws DOMException {
        // escape this node, if neccessary
        if (node instanceof CharacterData) {
            CharacterData text = (CharacterData) node;
           text.setData(escaper.escape(text.getData()));
        }

        // escape attribute values of this node
        NamedNodeMap attributes = node.getAttributes();
        if (attributes != null) {
            for ( int i=0; i<attributes.getLength(); i++) {
                Attr attribute = (Attr) attributes.item(i);
                attribute.setValue(escaper.escape(attribute.getValue()));
            }
        }

        // recurse over children
        NodeList nl = node.getChildNodes();
        for ( int i=0; i<nl.getLength(); i++) {
	        escapeNode(nl.item(i));
        }
    }
} // class DOMTextEscaper<|MERGE_RESOLUTION|>--- conflicted
+++ resolved
@@ -44,11 +44,9 @@
  * @author Michael Koch.
  */
 class DOMTextEscaper {
-<<<<<<< HEAD
 	private static final Logger LOGGER = Logger.getLogger(DOMTextEscaper.class.getPackage().getName());
-=======
->>>>>>> f75e542c
-    private final Escaper escaper;
+
+	private final Escaper escaper;
 
     DOMTextEscaper(Escaper _escaper) {
         this.escaper = _escaper;
